--- conflicted
+++ resolved
@@ -1336,16 +1336,10 @@
         }
     }
 
-<<<<<<< HEAD
     if ( unlikely(!array_access_ok(VERIFY_READ, ureqs, count, sizeof(req))) ) {
-        UNLOCK_BIGLOCK(d);
-        return -EFAULT;
-=======
-    if ( unlikely(!array_access_ok(VERIFY_READ, ureqs, count, sizeof(req))) )
     {
         rc = -EFAULT;
         goto out;
->>>>>>> 4c14a0db
     }
 
     for ( i = 0; i < count; i++ )
