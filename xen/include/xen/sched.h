
#ifndef __SCHED_H__
#define __SCHED_H__

#include <xen/config.h>
#include <xen/types.h>
#include <xen/spinlock.h>
#include <xen/cache.h>
#include <asm/regs.h>
#include <xen/smp.h>
#include <asm/page.h>
#include <asm/processor.h>
#include <public/xen.h>
#include <public/dom0_ops.h>
#include <xen/list.h>
#include <xen/time.h>
#include <xen/ac_timer.h>
#include <xen/delay.h>
#include <asm/atomic.h>
#include <asm/current.h>
#include <xen/spinlock.h>
#include <xen/grant_table.h>
#include <asm/hardirq.h>
#include <asm/domain.h>
#include <asm/bitops.h>

extern unsigned long volatile jiffies;
extern rwlock_t domlist_lock;

/* A global pointer to the initial domain (DOM0). */
extern struct domain *dom0;

typedef struct event_channel_st
{
#define ECS_FREE         0 /* Channel is available for use.                  */
#define ECS_RESERVED     1 /* Channel is reserved.                           */
#define ECS_UNBOUND      2 /* Channel is waiting to bind to a remote domain. */
#define ECS_INTERDOMAIN  3 /* Channel is bound to another domain.            */
#define ECS_PIRQ         4 /* Channel is bound to a physical IRQ line.       */
#define ECS_VIRQ         5 /* Channel is bound to a virtual IRQ line.        */
#define ECS_IPI          6 /* Channel is bound to a virtual IPI line.        */
    u16 state;
    union {
        struct {
            domid_t remote_domid;
        } __attribute__ ((packed)) unbound; /* state == ECS_UNBOUND */
        struct {
            u16                 remote_port;
            struct exec_domain *remote_dom;
        } __attribute__ ((packed)) interdomain; /* state == ECS_INTERDOMAIN */
        u16 pirq; /* state == ECS_PIRQ */
        u16 virq; /* state == ECS_VIRQ */
        u32 ipi_edom; /* state == ECS_IPI */
    } u;
} event_channel_t;

int  init_event_channels(struct domain *d);
void destroy_event_channels(struct domain *d);
int  init_exec_domain_event_channels(struct exec_domain *ed);

struct exec_domain 
{
    u32 processor;

    vcpu_info_t *vcpu_info;

    struct domain *domain;
    struct exec_domain *ed_next_list;
    int eid;

#ifdef ARCH_HAS_EXEC_DOMAIN_MM_PTR
    struct mm_struct *mm;
#endif

    struct ac_timer  timer;         /* one-shot timer for timeout values */
    unsigned long    sleep_tick;    /* tick at which this vcpu started sleep */

    s_time_t         lastschd;      /* time this domain was last scheduled */
    s_time_t         lastdeschd;    /* time this domain was last descheduled */
    s_time_t         cpu_time;      /* total CPU time received till now */
    s_time_t         wokenup;       /* time domain got woken up */
    void            *ed_sched_priv;    /* scheduler-specific data */

    unsigned long ed_flags;

    u16 virq_to_evtchn[NR_VIRQS];

    atomic_t pausecnt;

    struct arch_exec_domain arch;
};

/* Per-domain lock can be recursively acquired in fault handlers. */
#define LOCK_BIGLOCK(_d) spin_lock_recursive(&(_d)->big_lock)
#define UNLOCK_BIGLOCK(_d) spin_unlock_recursive(&(_d)->big_lock)

struct domain
{
    domid_t          id;

    shared_info_t   *shared_info;     /* shared data area */
    spinlock_t       time_lock;

    spinlock_t       big_lock;

    spinlock_t       page_alloc_lock; /* protects all the following fields  */
    struct list_head page_list;       /* linked list, of size tot_pages     */
    struct list_head xenpage_list;    /* linked list, of size xenheap_pages */
    unsigned int     tot_pages;       /* number of pages currently possesed */
    unsigned int     max_pages;       /* maximum value for tot_pages        */
    unsigned int     xenheap_pages;   /* # pages allocated from Xen heap    */

    /* Scheduling. */
    int              shutdown_code; /* code value from OS (if DF_SHUTDOWN). */
    void            *sched_priv;    /* scheduler-specific data */

    struct domain *next_list, *next_hash;

    /* Event channel information. */
    event_channel_t *event_channel;
    unsigned int     max_event_channel;
    spinlock_t       event_channel_lock;

    grant_table_t *grant_table;

    /*
     * Interrupt to event-channel mappings. Updates should be protected by the 
     * domain's event-channel spinlock. Read accesses can also synchronise on 
     * the lock, but races don't usually matter.
     */
#define NR_PIRQS 128 /* Put this somewhere sane! */
    u16 pirq_to_evtchn[NR_PIRQS];
    u32 pirq_mask[NR_PIRQS/32];

    /* Physical I/O */
    spinlock_t       pcidev_lock;
    struct list_head pcidev_list;

    unsigned long d_flags;
    unsigned long vm_assist;

    atomic_t refcnt;

    struct exec_domain *exec_domain[MAX_VIRT_CPUS];

    /* Bitmask of CPUs on which this domain is running. */
    unsigned long cpuset;

    struct arch_domain arch;
};

struct domain_setup_info
{
    unsigned long v_start;
    unsigned long v_end;
    unsigned long v_kernstart;
    unsigned long v_kernend;
    unsigned long v_kernentry;
<<<<<<< HEAD
=======

    unsigned int use_writable_pagetables;
    unsigned int load_bsd_symtab;

    unsigned long symtab_addr;
    unsigned long symtab_len;
>>>>>>> 859492d2
};

#include <asm/uaccess.h> /* for KERNEL_DS */

extern struct domain idle0_domain;
extern struct exec_domain idle0_exec_domain;

extern struct exec_domain *idle_task[NR_CPUS];
#define IDLE_DOMAIN_ID   (0x7FFFU)
#define is_idle_task(_p) (test_bit(DF_IDLETASK, &(_p)->d_flags))

struct exec_domain *alloc_exec_domain_struct(struct domain *d,
                                             unsigned long vcpu);

void free_domain_struct(struct domain *d);
struct domain *alloc_domain_struct();

#define DOMAIN_DESTRUCTED (1<<31) /* assumes atomic_t is >= 32 bits */
#define put_domain(_d) \
  if ( atomic_dec_and_test(&(_d)->refcnt) ) domain_destruct(_d)

/*
 * Use this when you don't have an existing reference to @d. It returns
 * FALSE if @d is being destructed.
 */
static always_inline int get_domain(struct domain *d)
{
    atomic_t old, new, seen = d->refcnt;
    do
    {
        old = seen;
        if ( unlikely(_atomic_read(old) & DOMAIN_DESTRUCTED) )
            return 0;
        _atomic_set(new, _atomic_read(old) + 1);
        seen = atomic_compareandswap(old, new, &d->refcnt);
    }
    while ( unlikely(_atomic_read(seen) != _atomic_read(old)) );
    return 1;
}

/*
 * Use this when you already have, or are borrowing, a reference to @d.
 * In this case we know that @d cannot be destructed under our feet.
 */
static inline void get_knownalive_domain(struct domain *d)
{
    atomic_inc(&d->refcnt);
    ASSERT(!(atomic_read(&d->refcnt) & DOMAIN_DESTRUCTED));
}
  
extern struct domain *do_createdomain(
    domid_t dom_id, unsigned int cpu);
extern int construct_dom0(
    struct domain *d,
    unsigned long image_start, unsigned long image_len, 
    unsigned long initrd_start, unsigned long initrd_len,
    char *cmdline);
extern int set_info_guest(struct domain *d, dom0_setdomaininfo_t *);

struct domain *find_domain_by_id(domid_t dom);
extern void domain_destruct(struct domain *d);
extern void domain_kill(struct domain *d);
extern void domain_shutdown(u8 reason);

/*
 * Mark current domain as crashed. This function returns: the domain is not
 * synchronously descheduled from any processor.
 */
extern void domain_crash(void);

/*
 * Mark current domain as crashed and synchronously deschedule from the local
 * processor. This function never returns.
 */
extern void domain_crash_synchronous(void) __attribute__((noreturn));

void new_thread(struct exec_domain *d,
                unsigned long start_pc,
                unsigned long start_stack,
                unsigned long start_info);

extern unsigned long wait_init_idle;
#define init_idle() clear_bit(smp_processor_id(), &wait_init_idle);

#define set_current_state(_s) do { current->state = (_s); } while (0)
void scheduler_init(void);
void schedulers_start(void);
void sched_add_domain(struct exec_domain *);
void sched_rem_domain(struct exec_domain *);
long sched_ctl(struct sched_ctl_cmd *);
long sched_adjdom(struct sched_adjdom_cmd *);
int  sched_id();
void init_idle_task(void);
void domain_wake(struct exec_domain *d);
void domain_sleep(struct exec_domain *d);

/*
 * Force loading of currently-executing domain state on the specified set
 * of CPUs. This is used to counteract lazy state switching where required.
 */
extern void sync_lazy_execstate_cpuset(unsigned long cpuset);
extern void sync_lazy_execstate_all(void);
extern int __sync_lazy_execstate(void);

extern void context_switch(
    struct exec_domain *prev, 
    struct exec_domain *next);

void domain_init(void);

int idle_cpu(int cpu); /* Is CPU 'cpu' idle right now? */

void startup_cpu_idle_loop(void);

unsigned long __hypercall_create_continuation(
    unsigned int op, unsigned int nr_args, ...);
#define hypercall0_create_continuation(_op)                               \
    __hypercall_create_continuation((_op), 0)
#define hypercall1_create_continuation(_op, _a1)                          \
    __hypercall_create_continuation((_op), 1,                             \
        (unsigned long)(_a1))
#define hypercall2_create_continuation(_op, _a1, _a2)                     \
    __hypercall_create_continuation((_op), 2,                             \
        (unsigned long)(_a1), (unsigned long)(_a2))
#define hypercall3_create_continuation(_op, _a1, _a2, _a3)                \
    __hypercall_create_continuation((_op), 3,                             \
        (unsigned long)(_a1), (unsigned long)(_a2), (unsigned long)(_a3))
#define hypercall4_create_continuation(_op, _a1, _a2, _a3, _a4)           \
    __hypercall_create_continuation((_op), 4,                             \
        (unsigned long)(_a1), (unsigned long)(_a2), (unsigned long)(_a3), \
        (unsigned long)(_a4))
#define hypercall5_create_continuation(_op, _a1, _a2, _a3, _a4, _a5)      \
    __hypercall_create_continuation((_op), 5,                             \
        (unsigned long)(_a1), (unsigned long)(_a2), (unsigned long)(_a3), \
        (unsigned long)(_a4), (unsigned long)(_a5))
#define hypercall6_create_continuation(_op, _a1, _a2, _a3, _a4, _a5, _a6) \
    __hypercall_create_continuation((_op), 6,                             \
        (unsigned long)(_a1), (unsigned long)(_a2), (unsigned long)(_a3), \
        (unsigned long)(_a4), (unsigned long)(_a5), (unsigned long)(_a6))

#define hypercall_preempt_check() \
    (unlikely(softirq_pending(smp_processor_id())))

/* This domain_hash and domain_list are protected by the domlist_lock. */
#define DOMAIN_HASH_SIZE 256
#define DOMAIN_HASH(_id) ((int)(_id)&(DOMAIN_HASH_SIZE-1))
extern struct domain *domain_hash[DOMAIN_HASH_SIZE];
extern struct domain *domain_list;

#define for_each_domain(_p) \
 for ( (_p) = domain_list; (_p) != NULL; (_p) = (_p)->next_list )

#define for_each_exec_domain(_d,_ed) \
 for ( (_ed) = _d->exec_domain[0]; (_ed) != NULL; (_ed) = (_ed)->ed_next_list )

#define EDF_DONEFPUINIT  0 /* Has the FPU been initialised for this task?    */
#define EDF_USEDFPU      1 /* Has this task used the FPU since last save?    */
#define EDF_GUEST_STTS   2 /* Has the guest OS requested 'stts'?             */
#define  DF_CONSTRUCTED  3 /* Has the guest OS been fully built yet?         */
#define  DF_IDLETASK     4 /* Is this one of the per-CPU idle domains?       */
#define  DF_PRIVILEGED   5 /* Is this domain privileged?                     */
#define  DF_PHYSDEV      6 /* May this domain do IO to physical devices?     */
#define EDF_BLOCKED      7 /* Domain is blocked waiting for an event.        */
#define EDF_CTRLPAUSE    8 /* Domain is paused by controller software.       */
#define  DF_SHUTDOWN     9 /* Guest shut itself down for some reason.        */
#define  DF_CRASHED     10 /* Domain crashed inside Xen, cannot continue.    */
#define  DF_DYING       11 /* Death rattle.                                  */
#define EDF_RUNNING     12 /* Currently running on a CPU.                    */
#define EDF_CPUPINNED   13 /* Disables auto-migration.                       */
#define EDF_MIGRATED    14 /* Domain migrated between CPUs.                  */
#define EDF_DONEINIT    15 /* Initialization completed    .                  */

static inline int domain_runnable(struct exec_domain *d)
{
    return ( (atomic_read(&d->pausecnt) == 0) &&
             !(d->ed_flags & ((1<<EDF_BLOCKED)|(1<<EDF_CTRLPAUSE))) &&
             !(d->domain->d_flags & ((1<<DF_SHUTDOWN)|(1<<DF_CRASHED))) );
}

static inline void exec_domain_pause(struct exec_domain *ed)
{
    ASSERT(ed != current);
    atomic_inc(&ed->pausecnt);
    domain_sleep(ed);
    sync_lazy_execstate_cpuset(ed->domain->cpuset & (1UL << ed->processor));
}

static inline void domain_pause(struct domain *d)
{
    struct exec_domain *ed;

    for_each_exec_domain( d, ed )
    {
        ASSERT(ed != current);
        atomic_inc(&ed->pausecnt);
        domain_sleep(ed);
    }

    sync_lazy_execstate_cpuset(d->cpuset);
}

static inline void exec_domain_unpause(struct exec_domain *ed)
{
    ASSERT(ed != current);
    if ( atomic_dec_and_test(&ed->pausecnt) )
        domain_wake(ed);
}

static inline void domain_unpause(struct domain *d)
{
    struct exec_domain *ed;

    for_each_exec_domain( d, ed )
        exec_domain_unpause(ed);
}

static inline void exec_domain_unblock(struct exec_domain *ed)
{
    if ( test_and_clear_bit(EDF_BLOCKED, &ed->ed_flags) )
        domain_wake(ed);
}

static inline void domain_pause_by_systemcontroller(struct domain *d)
{
    struct exec_domain *ed;

    for_each_exec_domain ( d, ed )
    {
        ASSERT(ed != current);
        if ( !test_and_set_bit(EDF_CTRLPAUSE, &ed->ed_flags) )
            domain_sleep(ed);
    }

    sync_lazy_execstate_cpuset(d->cpuset);
}

static inline void domain_unpause_by_systemcontroller(struct domain *d)
{
    struct exec_domain *ed;

    for_each_exec_domain ( d, ed )
    {
        if ( test_and_clear_bit(EDF_CTRLPAUSE, &ed->ed_flags) )
            domain_wake(ed);
    }
}


#define IS_PRIV(_d) (test_bit(DF_PRIVILEGED, &(_d)->d_flags))
#define IS_CAPABLE_PHYSDEV(_d) (test_bit(DF_PHYSDEV, &(_d)->d_flags))

#define VM_ASSIST(_d,_t) (test_bit((_t), &(_d)->vm_assist))

#include <xen/slab.h>
#include <xen/domain.h>

#endif /* __SCHED_H__ */

/*
 * Local variables:
 * mode: C
 * c-set-style: "BSD"
 * c-basic-offset: 4
 * tab-width: 4
 * indent-tabs-mode: nil
 * End:
 */<|MERGE_RESOLUTION|>--- conflicted
+++ resolved
@@ -156,15 +156,11 @@
     unsigned long v_kernstart;
     unsigned long v_kernend;
     unsigned long v_kernentry;
-<<<<<<< HEAD
-=======
-
-    unsigned int use_writable_pagetables;
+
     unsigned int load_bsd_symtab;
 
     unsigned long symtab_addr;
     unsigned long symtab_len;
->>>>>>> 859492d2
 };
 
 #include <asm/uaccess.h> /* for KERNEL_DS */
