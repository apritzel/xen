--- conflicted
+++ resolved
@@ -332,9 +332,6 @@
 +	agp_bridge->gatt_bus_addr = virt_to_gart(table);
  
  	for (i = 0; i < num_entries; i++) {
-<<<<<<< HEAD
- 		agp_bridge->gatt_table[i] =
-=======
  		agp_bridge->gatt_table[i] =
 --- linux-2.6.11/include/asm-alpha/agp.h	2005-03-02 07:37:39 +00:00
 +++ linux-2.6.11-agp/include/asm-alpha/agp.h	2005-03-22 11:18:34 +00:00
@@ -437,5 +434,4 @@
 +#define free_gatt_pages(table, order)	\
 +	free_pages((unsigned long)(table), (order))
 +
- #endif
->>>>>>> 2594f8ca
+ #endif